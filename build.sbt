--- conflicted
+++ resolved
@@ -10,13 +10,8 @@
 
 publish / skip := true
 
-<<<<<<< HEAD
-ThisBuild / scalaVersion  := "2.13.7"
-ThisBuild / crossScalaVersions := Seq("2.13.7", "3.0.0")
-=======
 ThisBuild / scalaVersion  := "2.13.8"
 This / crossScalaVersions := Seq("2.13.8", "3.1.0")
->>>>>>> 41b58d88
 
 val commonSettings = Seq(
   scalacOptions := Seq(
