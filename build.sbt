--- conflicted
+++ resolved
@@ -16,13 +16,7 @@
 This / crossScalaVersions := Seq("2.13.6", scala3Version)
 
 val commonSettings = Seq(
-<<<<<<< HEAD
-  organization             := "io.suzaku",
-  crossScalaVersions       := Seq("2.13.6"),
-  ThisBuild / scalaVersion := "2.13.6",
-=======
   organization := "io.suzaku",
->>>>>>> 923b57b8
   scalacOptions := Seq(
     "-deprecation",
     "-encoding",
